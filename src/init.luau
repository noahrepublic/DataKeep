--!strict

--> Services

local DataStoreService = game:GetService("DataStoreService")
local RunService = game:GetService("RunService")

--> Includes

local Promise = require(script.Parent.Promise)

local Config = require(script.Config)
local PromiseTypes = require(script.PromiseTypes)
local ReleaseKeepInternally = require(script.Utils.ReleaseKeepInternally)
local Signals = require(script.Signals)
local States = require(script.States)
local Store = require(script.Store)
local Types = require(script.Types)

--> Structure

local DataKeep = {
	LoadMethods = Config.loadMethods,

	IssueSignal = Signals.IssueSignal, -- fires when we enter critical state
	CriticalStateSignal = Signals.CriticalStateSignal, -- fires when we have an issue (issue logging)
}

--> Types

export type LoadMethods = typeof(Config.loadMethods)
export type Store<T> = Types.store<T>
export type MockStore<T> = Types.mockStore<T>
export type Keep<T> = Types.keep<T>

export type Promise = PromiseTypes.Promise
export type TypedPromise<T...> = PromiseTypes.TypedPromise<T...>
export type Status = PromiseTypes.Status

--[=[
	@class DataKeep
	@server
]=]

--[=[
	@type LoadMethods { ForceLoad: string, Steal: string, Cancel: string }
	@within DataKeep

	### "ForceLoad" (default)

	Attempts to load the Keep. If the Keep is session-locked, it will either be released for that remote server or "stolen" if it's not responding (possibly in dead lock).


	### "Steal"

	Loads keep immediately, ignoring an existing remote session lock and applying a session lock for this session.


	### "Cancel"

	Cancels the load of the Keep
]=]

--[=[
	@prop LoadMethods LoadMethods
	@within DataKeep
]=]

--[=[
	@prop IssueSignal Signal<string>
	@within DataKeep

	Fired when an issue occurs, like a failed request

	```lua
	DataKeep.IssueSignal:Connect(function(err)
		print("Issue!", err)
	end)
	```
]=]

--[=[
	@prop CriticalStateSignal Signal<boolean>
	@within DataKeep

	Fired when the store enters or exits critical state. After it has failed many requests and maybe dangerous to proceed with purchases or other important actions

	```lua
	DataKeep.CriticalStateSignal:Connect(function(isInCriticalState)
		if isInCriticalState then
			print("Critical state started!")
		else
			print("Critical state ended!")
		end
	end)
	```
]=]

--> Private Variables

local autoSaveCycle = 0
local internalKeepCleanupCycle = 0
local loadedStores = {} -- list of stores that are currently loaded

local mockStoreCheck = Promise.new(function(resolve)
	if game.GameId == 0 then
		print("[DataKeep] Local file, using mock store")
		return resolve(false)
	end

	local success, message = pcall(function()
		return DataStoreService:GetDataStore("__LiveCheck"):SetAsync("__LiveCheck", os.time())
	end)

	if success then
		print("[DataKeep] Datastores are available, using real store")
	else
		if message then
			if string.find(message, "ConnectFail", 1, true) then
				warn("[DataKeep] No internet connection, using mock store")
			else
				print("[DataKeep] Datastores are not available, using mock store")
			end
		end
	end

	return resolve(success)
end):andThen(function(isLive)
	States.isUseMockStore = if not States.isServiceDone then not isLive else true -- check for States.isServiceDone to prevent loading keeps during BindToClose()
end)

--> Public Functions

--[=[
	@function GetStore
	@within DataKeep

	@param storeInfo StoreInfo | string
	@param dataTemplate { [string]: any }

	@return Promise<Store>

	Loads a store from a [DataStoreService:GetDataStore()](https://create.roblox.com/docs/reference/engine/classes/DataStoreService#GetDataStore) and returns a Store object

	```lua
	local keepStore = DataKeep.GetStore("TestStore", {
		Test = "Hello World!",
	}):expect()
	```
]=]

function DataKeep.GetStore<T>(storeInfo: Types.storeInfo | string, dataTemplate: Types.dataTemplate<T>): PromiseTypes.TypedPromise<Store<T>>
	local info

	if typeof(storeInfo) == "string" then
		info = {
			Name = storeInfo,
			-- no scope
		}
	else
		info = storeInfo
	end

	local id = `{info.Name}{info.Scope or ""}`

	if loadedStores[id] then
		return Promise.resolve(loadedStores[id])
	end

	return mockStoreCheck:andThen(function()
		local self = Store.new(info, dataTemplate)

		loadedStores[id] = self._store

		return Promise.resolve(self)
	end)
end

game:BindToClose(function()
	States.isServiceDone = true
	States.isUseMockStore = true -- mock any new stores

	-- loop through and release (release saves too)

	for _, keep in States.loadedKeeps do
		if keep._releasing or keep._released then
			continue
		end

		keep:Release()
	end

	-- delay server closing process until all save jobs are completed
	while States.activeSaveJobs > 0 do
		task.wait()
	end
end)

local function runAutoSave(deltaTime: number)
	if States.isServiceDone then
		return
	end

	autoSaveCycle += deltaTime

	if autoSaveCycle < 1 then -- I'm not sure if there will be any performance impact, keeps are still saved within the Config.saveInterval
		return
	end

	autoSaveCycle = 0 -- reset awaiting cycle

	local clock = os.clock()

	for _, keep in States.loadedKeeps do
		if keep._releasing or keep._released then
			continue
		end
<<<<<<< HEAD
		if clock - keep._lastSave < Config.saveInterval then
=======
		if clock - keep._lastSaveAttempt < Store._saveInterval then
>>>>>>> 67e70818
			continue
		end

		keep:Save():timeout(Config.saveInterval):catch(function(err)
			warn(`[DataKeep] Auto save failed for {keep:Identify()}. {err}`)
		end)
	end
end

local function runKeepCleanup(deltaTime: number)
	-- view-only Keeps are not saved in the States.loadedKeeps table!
	-- dev needs to cleanup them manually by calling keep:Destroy()

	internalKeepCleanupCycle += deltaTime

	if internalKeepCleanupCycle < Config.internalKeepCleanupInterval then
		return
	end

	internalKeepCleanupCycle = 0 -- reset awaiting cycle

	for _, keep in States.loadedKeeps do
		if not keep._released then
			continue
		end

		ReleaseKeepInternally(keep :: any) -- Internal error: Code is too complex to typecheck! Consider adding type annotations around this
	end
end

local function runClearCriticalState()
	if not States.isCriticalState then
		return
	end

	if #States.issueQueue >= Config.criticalStateThreshold then
		-- update criticalStateStartTime until issue count gets below criticalStateThreshold

		States.criticalStateStartTime = os.clock()
	elseif os.clock() - States.criticalStateStartTime > Config.maxCriticalStateTime then
		States.isCriticalState = false
		Signals.CriticalStateSignal:Fire(States.isCriticalState)
	end
end

local function runIssueQueueCleanup()
	local issueTime = States.issueQueue[1]

	if not issueTime then
		return
	end

	if os.clock() - issueTime <= Config.maxIssueTime then
		return
	end

	table.remove(States.issueQueue, 1)
end

RunService.Heartbeat:Connect(function(deltaTime)
	runClearCriticalState()
	runIssueQueueCleanup()

	runKeepCleanup(deltaTime)
	runAutoSave(deltaTime)
end)

return DataKeep<|MERGE_RESOLUTION|>--- conflicted
+++ resolved
@@ -215,11 +215,7 @@
 		if keep._releasing or keep._released then
 			continue
 		end
-<<<<<<< HEAD
-		if clock - keep._lastSave < Config.saveInterval then
-=======
-		if clock - keep._lastSaveAttempt < Store._saveInterval then
->>>>>>> 67e70818
+		if clock - keep._lastSaveAttempt < Config.saveInterval then
 			continue
 		end
 
